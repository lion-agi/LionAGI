--- conflicted
+++ resolved
@@ -1,7 +1,6 @@
 from abc import ABC
 from typing import Any, TypeVar
 
-<<<<<<< HEAD
 from lionagi.core.schema.base_node import TOOL_TYPE, Tool
 from lionagi.core.flow.mono_chat import MonoChat
 from lionagi.core.flow.mono_followup import MonoFollowup
@@ -9,11 +8,6 @@
 
 from lionagi.core.messages.system import System
 from lionagi.core.messages.instruction import Instruction
-=======
-from ..schema import TOOL_TYPE, Tool
-from ..messages import Instruction, System
-from ..flow.monoflow import MonoChat, MonoFollowup, MonoReAct
->>>>>>> 4447d11d
 
 T = TypeVar("T", bound=Tool)
 
@@ -22,7 +16,6 @@
 
     async def chat(
         self,
-<<<<<<< HEAD
         instruction: Instruction | str,
         context: Any = None,
         sender: str = None,
@@ -54,19 +47,6 @@
             Any: The result of the chat interaction, potentially including tool outputs.
 
         """
-=======
-        instruction: Union[Instruction, str] = None,
-        context: Optional[Any] = None,
-        sender: Optional[str] = None,
-        system: Optional[Union[System, str, dict[str, Any]]] = None,
-        tools: TOOL_TYPE = False,
-        out: bool = True,
-        invoke: bool = True,
-        output_fields=None,
-        prompt_template=None,
-        **kwargs,
-    ) -> Any:
->>>>>>> 4447d11d
         flow = MonoChat(self)
         return await flow.chat(
             instruction=instruction,
