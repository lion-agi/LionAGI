--- conflicted
+++ resolved
@@ -221,19 +221,12 @@
 
     @staticmethod
     def check_import(
-<<<<<<< HEAD
-        package_name: str,
-        module_name: str | None = None,
-        import_name: str | None = None,
-        pip_name: str | None = None,
-=======
         package_name: str, 
         module_name: str | None = None, 
         import_name: str | None = None, 
         pip_name: str | None = None,
         attempt_install: bool = True,
         error_message: str = "",
->>>>>>> 423500e2
     ) -> None:
         """Checks if a package is installed; if not, attempts to install and import it.
 
@@ -250,12 +243,6 @@
         """
         try:
             if not SysUtil.is_package_installed(package_name):
-<<<<<<< HEAD
-                logging.info(
-                    f"Package {package_name} not found. Attempting to install."
-                )
-                SysUtil.install_import(package_name, module_name, import_name, pip_name)
-=======
                 print('check')
                 if attempt_install:
                     logging.info(
@@ -269,7 +256,6 @@
                         f"Package {package_name} not found. {error_message}"
                     )
                     raise ImportError(f'Package {package_name} not found. {error_message}')
->>>>>>> 423500e2
         except ImportError as e:  # More specific exception handling
             logging.error(f"Failed to import {package_name}. Error: {e}")
             raise ValueError(f"Failed to import {package_name}. Error: {e}") from e
