oai_llmconfig = {
    "model": "gpt-4-1106-preview",
    "frequency_penalty": 0,
<<<<<<< HEAD
    "max_tokens": 500,
=======
    "max_tokens": None,
>>>>>>> 7ee4fc23
    "n": 1,
    "presence_penalty": 0, 
    "response_format": {"type": "text"}, 
    "seed": None, 
    "stop": None,
    "stream": False,
    "temperature": 0.7, 
    "top_p": 1, 
    "tools": None,
    "tool_choice": "none", 
    "user": None
    }<|MERGE_RESOLUTION|>--- conflicted
+++ resolved
@@ -1,11 +1,7 @@
 oai_llmconfig = {
     "model": "gpt-4-1106-preview",
     "frequency_penalty": 0,
-<<<<<<< HEAD
-    "max_tokens": 500,
-=======
     "max_tokens": None,
->>>>>>> 7ee4fc23
     "n": 1,
     "presence_penalty": 0, 
     "response_format": {"type": "text"}, 
