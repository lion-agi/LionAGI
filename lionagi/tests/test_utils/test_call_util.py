# import unittest
# import asyncio
# import time
# import lionagi.utils.call_util as call_util
# from lionagi.utils.call_util import CallDecorator
# from lionagi.utils.call_util import Throttle


# class TestToList(unittest.TestCase):

#     def test_empty_input(self):
#         self.assertEqual(call_util.to_list([]), [])

#     def test_single_element(self):
#         self.assertEqual(call_util.to_list(5), [5])

#     def test_list_input(self):
#         self.assertEqual(call_util.to_list([1, [2, 3]], flatten=False), [1, [2, 3]])

#     def test_nested_list(self):
#         self.assertEqual(call_util.to_list([[1, 2], [3, 4]], flatten=True), [1, 2, 3, 4])

#     def test_non_list_iterable(self):
#         self.assertEqual(call_util.to_list((1, 2, 3)), [1, 2, 3])

#     def test_string_handling(self):
#         self.assertEqual(call_util.to_list("abc"), ["abc"])

#     def test_drop_none(self):
#         self.assertEqual(call_util.to_list([1, None, 2], dropna=True), [1, 2])

#     class FaultyIterable:
#         """An iterable class that raises an exception when iterated over."""

#         def __iter__(self):
#             return self

#         def __next__(self):
#             raise RuntimeError("Fault during iteration")

#     def test_invalid_input(self):
#         with self.assertRaises(ValueError):
#             call_util.to_list(TestToList.FaultyIterable())


# class TestLCall(unittest.TestCase):

#     def test_empty_input(self):
#         self.assertEqual(call_util.lcall([], lambda x: x*2), [])

#     def test_single_element(self):
#         self.assertEqual(call_util.lcall(5, lambda x: x*2), [10])

#     def test_list_input_with_simple_function(self):
#         self.assertEqual(call_util.lcall([1, 2, 3], lambda x: x*2), [2, 4, 6])

#     def test_flatten(self):
#         self.assertEqual(call_util.lcall([[1, 2], [3, 4]], lambda x: x*2, flatten=True), [2, 4, 6, 8])

#     def test_drop_none(self):
#         self.assertEqual(call_util.lcall([1, None, 2], lambda x: x, dropna=True), [1, 2])

#     def test_with_lambda_function(self):
#         self.assertEqual(call_util.lcall([1, 2, 3], lambda x: x + 1), [2, 3, 4])

#     def test_exception_handling(self):
#         def faulty_func(x):
#             raise ValueError("Faulty Function")
#         with self.assertRaises(ValueError):
#             call_util.lcall([1, 2, 3], faulty_func)

#     def test_with_additional_arguments(self):
#         self.assertEqual(call_util.lcall([1, 2, 3], lambda x, y: x + y, y=2), [3, 4, 5])


# class TestAlCall(unittest.IsolatedAsyncioTestCase):

<<<<<<< HEAD
#     async def test_empty_input(self):
#         result = await call_util.alcall([], lambda x: x*2)
#         self.assertEqual(result, [])

#     async def test_single_element_with_async_function(self):
#         async def async_func(x):
#             return x * 2
#         result = await call_util.alcall(5, async_func)
#         self.assertEqual(result, [10])

#     async def test_list_input_with_sync_function(self):
#         result = await call_util.alcall([1, 2, 3], lambda x: x*2)
#         self.assertEqual(result, [2, 4, 6])

#     async def test_flatten_with_async_function(self):
#         async def async_func(x):
#             return x * 2
#         result = await call_util.alcall([[1, 2], [3, 4]], async_func, flatten=True)
#         self.assertEqual(result, [2, 4, 6, 8])

#     async def test_drop_none_with_sync_function(self):
#         result = await call_util.alcall([1, None, 2], lambda x: x, dropna=True)
#         self.assertEqual(result, [1, 2])

#     async def test_exception_handling_in_async_function(self):
#         async def faulty_func(x):
#             raise ValueError("Faulty Function")
#         with self.assertRaises(ValueError):
#             await call_util.alcall([1, 2, 3], faulty_func)

#     async def test_with_additional_arguments(self):
#         async def async_func(x, y):
#             return x + y
#         result = await call_util.alcall([1, 2, 3], async_func, y=2)
#         self.assertEqual(result, [3, 4, 5])


# class TestTCall(unittest.IsolatedAsyncioTestCase):

#     async def test_sync_function_call(self):
#         def sync_func(x):
#             return x * 2
#         result = await call_util.tcall(5, sync_func)
#         self.assertEqual(result, 10)

#     async def test_async_function_call(self):
#         async def async_func(x):
#             return x * 2
#         result = await call_util.tcall(5, async_func)
#         self.assertEqual(result, 10)

#     async def test_with_delay(self):
#         async def async_func(x):
#             return x * 2
#         start_time = asyncio.get_event_loop().time()
#         await call_util.tcall(5, async_func, sleep=1)
#         elapsed = asyncio.get_event_loop().time() - start_time
#         self.assertTrue(elapsed >= 1)

#     async def test_error_handling(self):
#         async def async_func(x):
#             raise ValueError("Test Error")
#         with self.assertRaises(ValueError):
#             await call_util.tcall(5, async_func, message="Custom Error Message")

#     async def test_execution_timing(self):
#         async def async_func(x):
#             return x * 2
#         result, duration = await call_util.tcall(5, async_func, include_timing=True)
#         self.assertEqual(result, 10)
#         self.assertIsInstance(duration, float)

#     async def test_ignore_error(self):
#         def sync_func(x):
#             raise ValueError("Test Error")
#         result = await call_util.tcall(5, sync_func, ignore_error=True)
#         self.assertIsNone(result)

#     async def test_with_additional_arguments(self):
#         async def async_func(x, y):
#             return x + y
#         result = await call_util.tcall(5, async_func, y=3)
#         self.assertEqual(result, 8)

# class TestMCall(unittest.IsolatedAsyncioTestCase):

#     async def test_single_function_single_input(self):
#         async def async_func(x):
#             return x * 2
#         result = await call_util.mcall(5, async_func)
#         self.assertEqual(result, [10])

#     async def test_list_of_functions_single_input(self):
#         async def async_func1(x):
#             return x * 2
#         async def async_func2(x):
#             return x + 3
#         with self.assertRaises(AssertionError):
#             await call_util.mcall(5, [async_func1, async_func2])

#     async def test_single_function_list_of_inputs(self):
#         async def async_func(x):
#             return x * 2

#         with self.assertRaises(AssertionError):
#             await call_util.mcall([1, 2, 3], async_func)

#     async def test_list_of_functions_list_of_inputs_explode_false(self):
#         async def async_func1(x):
#             return x * 2
#         async def async_func2(x):
#             return x + 3
#         result = await call_util.mcall([1, 2], [async_func1, async_func2])
#         self.assertEqual(result, [2, 5])

#     async def test_list_of_functions_list_of_inputs_explode_true(self):
#         async def async_func1(x):
#             return x * 2
#         async def async_func2(x):
#             return x + 3
#         result = await call_util.mcall([1, 2], [async_func1, async_func2], explode=True)
#         self.assertEqual(result, [[2, 4], [4, 5]])

#     async def test_flatten_and_dropna(self):
#         async def async_func1(x):
#             return x * 2
#         async def async_func2(x):
#             return x + 3
#         result = await call_util.mcall([[1, None], [None, 2]], [async_func1, async_func2], flatten=True, dropna=True)
#         self.assertEqual(result, [2, 5])

#     async def test_exception_handling(self):
#         async def async_func(x):
#             if x == 2:
#                 raise ValueError("Test Error")
#             return x * 2
#         with self.assertRaises(ValueError):
#             await call_util.mcall([1, 2], [async_func, async_func])

#     async def test_with_additional_arguments(self):
#         async def async_func(x, y):
#             return x + y
#         result = await call_util.mcall([1, 2], [async_func, async_func], y=2)
#         self.assertEqual(result, [3, 4])

# class TestBCall(unittest.IsolatedAsyncioTestCase):

#     async def test_empty_input_list(self):
#         async def async_func(x):
#             return x * 2
#         result = await call_util.bcall([], async_func, batch_size=2)
#         self.assertEqual(result, [])

#     async def test_sync_function_call(self):
#         def sync_func(x):
#             return x * 2
#         result = await call_util.bcall([1, 2, 3], sync_func, batch_size=2)
#         self.assertEqual(result, [2, 4, 6])

#     async def test_async_function_call(self):
#         async def async_func(x):
#             return x * 2
#         result = await call_util.bcall([1, 2, 3], async_func, batch_size=2)
#         self.assertEqual(result, [2, 4, 6])

#     async def test_batch_processing(self):
#         async def async_func(x):
#             return x * 2
#         # Test with 4 elements and a batch size of 2
#         result = await call_util.bcall([1, 2, 3, 4], async_func, batch_size=2)
#         self.assertEqual(result, [2, 4, 6, 8])

#     async def test_exception_handling(self):
#         async def async_func(x):
#             if x == 2:
#                 raise ValueError("Test Error")
#             return x * 2
#         with self.assertRaises(ValueError):
#             await call_util.bcall([1, 2, 3], async_func, batch_size=2)

#     async def test_with_additional_arguments(self):
#         async def async_func(x, y):
#             return x + y
#         result = await call_util.bcall([1, 2, 3], async_func, batch_size=2, y=3)
#         self.assertEqual(result, [4, 5, 6])


# class TestRCall(unittest.IsolatedAsyncioTestCase):

#     async def test_sync_function_without_timeout(self):
#         def sync_func(x):
#             return x * 2
#         result = await call_util.rcall(sync_func, 5)
#         self.assertEqual(result, 10)

#     async def test_async_function_without_timeout(self):
#         async def async_func(x):
#             return x * 2
#         result = await call_util.rcall(async_func, 5)
#         self.assertEqual(result, 10)

#     async def test_timeout(self):
#         async def async_func(x):
#             await asyncio.sleep(2)
#             return x
#         with self.assertRaises(asyncio.TimeoutError):
#             await call_util.rcall(async_func, 5, timeout=1)

#     async def test_timeout(self):
#         def async_func(x):
#             time.sleep(2)
#             return x
#         with self.assertRaises(asyncio.TimeoutError):
#             await call_util.rcall(async_func, 5, timeout=1)

#     async def test_retry_mechanism(self):
#         attempt_count = 0
#         def sync_func(x):
#             nonlocal attempt_count
#             attempt_count += 1
#             raise ValueError("Test Error")
#         with self.assertRaises(ValueError):
#             await call_util.rcall(sync_func, 5, retries=3)
#         self.assertEqual(attempt_count, 4)  # Initial call + 3 retries

#     async def test_default_value_on_exception(self):
#         def sync_func(x):
#             raise ValueError("Test Error")
#         result = await call_util.rcall(sync_func, 5, default=10)
#         self.assertEqual(result, 10)

#     async def test_exception_propagation(self):
#         def sync_func(x):
#             raise ValueError("Test Error")
#         with self.assertRaises(ValueError):
#             await call_util.rcall(sync_func, 5)


# class TestCallDecorator(unittest.IsolatedAsyncioTestCase):

#     def test_cache_decorator_sync(self):
#         @CallDecorator.cache
#         def sync_func(x):
#             return x * 2

#         first_call = sync_func(5)
#         second_call = sync_func(5)

#         self.assertEqual(first_call, 10)
#         self.assertIs(first_call, second_call)

#     async def test_cache_decorator_async(self):
#         @CallDecorator.cache
#         async def async_func(x):
#             return x * 2

#         first_call = await async_func(5)
#         second_call = await async_func(5)

#         self.assertEqual(first_call, 10)
#         self.assertIs(first_call, second_call)

#     def test_timeout_with_sync_function(self):
#         @CallDecorator.timeout(1)  # 1 second timeout
#         def sync_func(x):
#             time.sleep(2)  # Sleep for 2 seconds, should trigger timeout
#             return x

#         with self.assertRaises(asyncio.TimeoutError):
#             asyncio.run(sync_func(5))

#     def test_no_timeout_with_sync_function(self):
#         @CallDecorator.timeout(2)  # 2 second timeout
#         def sync_func(x):
#             time.sleep(1)  # Sleep for 1 second, within timeout
#             return x

#         result = sync_func(5)
#         self.assertEqual(result, 5)

#     async def test_timeout_with_async_function(self):
#         @CallDecorator.timeout(1)  # 1 second timeout
#         async def async_func(x):
#             await asyncio.sleep(2)  # Sleep for 2 seconds, should trigger timeout
#             return x

#         with self.assertRaises(asyncio.TimeoutError):
#             await async_func(5)

#     async def test_no_timeout_with_async_function(self):
#         @CallDecorator.timeout(2)  # 2 second timeout
#         async def async_func(x):
#             await asyncio.sleep(1)  # Sleep for 1 second, within timeout
#             return x

#         result = await async_func(5)
#         self.assertEqual(result, 5)

#     def test_successful_retry(self):
#         attempt = 0

#         @CallDecorator.retry(retries=3, initial_delay=1, backoff_factor=2)
#         def test_func():
#             nonlocal attempt
#             attempt += 1
#             if attempt < 3:
#                 raise ValueError("Test failure")
#             return "Success"

#         result = test_func()
#         self.assertEqual(result, "Success")
#         self.assertEqual(attempt, 3)

#     def test_retry_limit(self):
#         attempt = 0

#         @CallDecorator.retry(retries=2, initial_delay=1, backoff_factor=2)
#         def test_func():
#             nonlocal attempt
#             attempt += 1
#             raise ValueError("Test failure")

#         with self.assertRaises(ValueError):
#             test_func()
#         self.assertEqual(attempt, 3)

#     def test_immediate_success(self):
#         attempt = 0

#         @CallDecorator.retry(retries=3, initial_delay=1, backoff_factor=2)
#         def test_func():
#             nonlocal attempt
#             attempt += 1
#             return "Success"
=======
    async def test_empty_input(self):
        result = await call_util._alcall([], lambda x: x*2)
        self.assertEqual(result, [])

    async def test_single_element_with_async_function(self):
        async def async_func(x):
            return x * 2
        result = await call_util._alcall(5, async_func)
        self.assertEqual(result, [10])

    async def test_list_input_with_sync_function(self):
        result = await call_util._alcall([1, 2, 3], lambda x: x*2)
        self.assertEqual(result, [2, 4, 6])

    async def test_flatten_with_async_function(self):
        async def async_func(x):
            return x * 2
        result = await call_util._alcall([[1, 2], [3, 4]], async_func, flatten=True)
        self.assertEqual(result, [2, 4, 6, 8])

    async def test_drop_none_with_sync_function(self):
        result = await call_util._alcall([1, None, 2], lambda x: x, dropna=True)
        self.assertEqual(result, [1, 2])

    async def test_exception_handling_in_async_function(self):
        async def faulty_func(x):
            raise ValueError("Faulty Function")
        with self.assertRaises(ValueError):
            await call_util._alcall([1, 2, 3], faulty_func)

    async def test_with_additional_arguments(self):
        async def async_func(x, y):
            return x + y
        result = await call_util._alcall([1, 2, 3], async_func, y=2)
        self.assertEqual(result, [3, 4, 5])


class TestTCall(unittest.IsolatedAsyncioTestCase):

    async def test_sync_function_call(self):
        def sync_func(x):
            return x * 2
        result = await call_util._tcall(5, sync_func)
        self.assertEqual(result, 10)

    async def test_async_function_call(self):
        async def async_func(x):
            return x * 2
        result = await call_util._tcall(5, async_func)
        self.assertEqual(result, 10)

    async def test_with_delay(self):
        async def async_func(x):
            return x * 2
        start_time = asyncio.get_event_loop().time()
        await call_util._tcall(5, async_func, sleep=1)
        elapsed = asyncio.get_event_loop().time() - start_time
        self.assertTrue(elapsed >= 1)

    async def test_error_handling(self):
        async def async_func(x):
            raise ValueError("Test Error")
        with self.assertRaises(ValueError):
            await call_util._tcall(5, async_func, message="Custom Error Message")

    async def test_execution_timing(self):
        async def async_func(x):
            return x * 2
        result, duration = await call_util._tcall(5, async_func, include_timing=True)
        self.assertEqual(result, 10)
        self.assertIsInstance(duration, float)

    async def test_ignore_error(self):
        def sync_func(x):
            raise ValueError("Test Error")
        result = await call_util._tcall(5, sync_func, ignore_error=True)
        self.assertIsNone(result)

    async def test_with_additional_arguments(self):
        async def async_func(x, y):
            return x + y
        result = await call_util._tcall(5, async_func, y=3)
        self.assertEqual(result, 8)

class TestMCall(unittest.IsolatedAsyncioTestCase):

    async def test_single_function_single_input(self):
        async def async_func(x):
            return x * 2
        result = await call_util.mcall(5, async_func)
        self.assertEqual(result, [10])

    async def test_list_of_functions_single_input(self):
        async def async_func1(x):
            return x * 2
        async def async_func2(x):
            return x + 3
        with self.assertRaises(AssertionError):
            await call_util.mcall(5, [async_func1, async_func2])

    async def test_single_function_list_of_inputs(self):
        async def async_func(x):
            return x * 2

        with self.assertRaises(AssertionError):
            await call_util.mcall([1, 2, 3], async_func)

    async def test_list_of_functions_list_of_inputs_explode_false(self):
        async def async_func1(x):
            return x * 2
        async def async_func2(x):
            return x + 3
        result = await call_util.mcall([1, 2], [async_func1, async_func2])
        self.assertEqual(result, [2, 5])

    async def test_list_of_functions_list_of_inputs_explode_true(self):
        async def async_func1(x):
            return x * 2
        async def async_func2(x):
            return x + 3
        result = await call_util.mcall([1, 2], [async_func1, async_func2], explode=True)
        self.assertEqual(result, [[2, 4], [4, 5]])

    async def test_flatten_and_dropna(self):
        async def async_func1(x):
            return x * 2
        async def async_func2(x):
            return x + 3
        result = await call_util.mcall([[1, None], [None, 2]], [async_func1, async_func2], flatten=True, dropna=True)
        self.assertEqual(result, [2, 5])

    async def test_exception_handling(self):
        async def async_func(x):
            if x == 2:
                raise ValueError("Test Error")
            return x * 2
        with self.assertRaises(ValueError):
            await call_util.mcall([1, 2], [async_func, async_func])

    async def test_with_additional_arguments(self):
        async def async_func(x, y):
            return x + y
        result = await call_util.mcall([1, 2], [async_func, async_func], y=2)
        self.assertEqual(result, [3, 4])

class TestBCall(unittest.IsolatedAsyncioTestCase):

    async def test_empty_input_list(self):
        async def async_func(x):
            return x * 2
        result = await call_util.bcall([], async_func, batch_size=2)
        self.assertEqual(result, [])

    async def test_sync_function_call(self):
        def sync_func(x):
            return x * 2
        result = await call_util.bcall([1, 2, 3], sync_func, batch_size=2)
        self.assertEqual(result, [2, 4, 6])

    async def test_async_function_call(self):
        async def async_func(x):
            return x * 2
        result = await call_util.bcall([1, 2, 3], async_func, batch_size=2)
        self.assertEqual(result, [2, 4, 6])

    async def test_batch_processing(self):
        async def async_func(x):
            return x * 2
        # Test with 4 elements and a batch size of 2
        result = await call_util.bcall([1, 2, 3, 4], async_func, batch_size=2)
        self.assertEqual(result, [2, 4, 6, 8])

    async def test_exception_handling(self):
        async def async_func(x):
            if x == 2:
                raise ValueError("Test Error")
            return x * 2
        with self.assertRaises(ValueError):
            await call_util.bcall([1, 2, 3], async_func, batch_size=2)

    async def test_with_additional_arguments(self):
        async def async_func(x, y):
            return x + y
        result = await call_util.bcall([1, 2, 3], async_func, batch_size=2, y=3)
        self.assertEqual(result, [4, 5, 6])


class TestRCall(unittest.IsolatedAsyncioTestCase):

    async def test_sync_function_without_timeout(self):
        def sync_func(x):
            return x * 2
        result = await call_util._rcall(sync_func, 5)
        self.assertEqual(result, 10)

    async def test_async_function_without_timeout(self):
        async def async_func(x):
            return x * 2
        result = await call_util._rcall(async_func, 5)
        self.assertEqual(result, 10)

    async def test_timeout(self):
        async def async_func(x):
            await asyncio.sleep(2)
            return x
        with self.assertRaises(asyncio.TimeoutError):
            await call_util._rcall(async_func, 5, timeout=1)

    async def test_timeout(self):
        def async_func(x):
            time.sleep(2)
            return x
        with self.assertRaises(asyncio.TimeoutError):
            await call_util._rcall(async_func, 5, timeout=1)

    async def test_retry_mechanism(self):
        attempt_count = 0
        def sync_func(x):
            nonlocal attempt_count
            attempt_count += 1
            raise ValueError("Test Error")
        with self.assertRaises(ValueError):
            await call_util._rcall(sync_func, 5, retries=3)
        self.assertEqual(attempt_count, 4)  # Initial call + 3 retries

    async def test_default_value_on_exception(self):
        def sync_func(x):
            raise ValueError("Test Error")
        result = await call_util._rcall(sync_func, 5, default=10)
        self.assertEqual(result, 10)

    async def test_exception_propagation(self):
        def sync_func(x):
            raise ValueError("Test Error")
        with self.assertRaises(ValueError):
            await call_util._rcall(sync_func, 5)


class TestCallDecorator(unittest.IsolatedAsyncioTestCase):

    def test_cache_decorator_sync(self):
        @CallDecorator.cache
        def sync_func(x):
            return x * 2

        first_call = sync_func(5)
        second_call = sync_func(5)

        self.assertEqual(first_call, 10)
        self.assertIs(first_call, second_call)

    async def test_cache_decorator_async(self):
        @CallDecorator.cache
        async def async_func(x):
            return x * 2

        first_call = await async_func(5)
        second_call = await async_func(5)

        self.assertEqual(first_call, 10)
        self.assertIs(first_call, second_call)

    def test_timeout_with_sync_function(self):
        @CallDecorator.timeout(1)  # 1 second timeout
        def sync_func(x):
            time.sleep(2)  # Sleep for 2 seconds, should trigger timeout
            return x

        with self.assertRaises(asyncio.TimeoutError):
            asyncio.run(sync_func(5))

    def test_no_timeout_with_sync_function(self):
        @CallDecorator.timeout(2)  # 2 second timeout
        def sync_func(x):
            time.sleep(1)  # Sleep for 1 second, within timeout
            return x

        result = sync_func(5)
        self.assertEqual(result, 5)

    async def test_timeout_with_async_function(self):
        @CallDecorator.timeout(1)  # 1 second timeout
        async def async_func(x):
            await asyncio.sleep(2)  # Sleep for 2 seconds, should trigger timeout
            return x

        with self.assertRaises(asyncio.TimeoutError):
            await async_func(5)

    async def test_no_timeout_with_async_function(self):
        @CallDecorator.timeout(2)  # 2 second timeout
        async def async_func(x):
            await asyncio.sleep(1)  # Sleep for 1 second, within timeout
            return x

        result = await async_func(5)
        self.assertEqual(result, 5)

    def test_successful_retry(self):
        attempt = 0

        @CallDecorator.retry(retries=3, initial_delay=1, backoff_factor=2)
        def test_func():
            nonlocal attempt
            attempt += 1
            if attempt < 3:
                raise ValueError("Test failure")
            return "Success"

        result = test_func()
        self.assertEqual(result, "Success")
        self.assertEqual(attempt, 3)

    def test_retry_limit(self):
        attempt = 0

        @CallDecorator.retry(retries=2, initial_delay=1, backoff_factor=2)
        def test_func():
            nonlocal attempt
            attempt += 1
            raise ValueError("Test failure")

        with self.assertRaises(ValueError):
            test_func()
        self.assertEqual(attempt, 3)

    def test_immediate_success(self):
        attempt = 0

        @CallDecorator.retry(retries=3, initial_delay=1, backoff_factor=2)
        def test_func():
            nonlocal attempt
            attempt += 1
            return "Success"
>>>>>>> 9f4be03d

#         result = test_func()
#         self.assertEqual(result, "Success")
#         self.assertEqual(attempt, 1)

#     def test_retry_with_delays(self):
#         attempt = 0
#         start_time = time.time()

#         @CallDecorator.retry(retries=3, initial_delay=1, backoff_factor=2)
#         def test_func():
#             nonlocal attempt
#             attempt += 1
#             if attempt < 3:
#                 raise ValueError("Test failure")
#             return "Success"

#         result = test_func()
#         end_time = time.time()
#         elapsed_time = end_time - start_time

#         self.assertEqual(result, "Success")
#         self.assertTrue(elapsed_time >= 3)
#         self.assertEqual(attempt, 3)

#     def test_default_value_on_exception(self):
#         @CallDecorator.default(default_value="Default")
#         def test_func():
#             raise ValueError("Test failure")

#         result = test_func()
#         self.assertEqual(result, "Default")

#     def test_no_exception(self):
#         @CallDecorator.default(default_value="Default")
#         def test_func():
#             return "Success"

#         result = test_func()
#         self.assertEqual(result, "Success")

#     def test_throttling_behavior(self):
#         @CallDecorator.throttle(period=2)  # 2 seconds throttle period
#         def test_func():
#             return time.time()

#         start_time = time.time()
#         first_call = test_func()
#         second_call = test_func()
#         end_time = time.time()

#         self.assertLess(first_call - start_time, 1)  # First call should be immediate
#         self.assertGreaterEqual(second_call - first_call, 2)  # Second call should be delayed
#         self.assertLessEqual(end_time - start_time, 3)  # Total time should be within reasonable bounds

#     def test_successive_calls_outside_throttle_period(self):
#         @CallDecorator.throttle(period=1)  # 1 second throttle period
#         def test_func():
#             return time.time()

#         first_call = test_func()
#         time.sleep(1.1)  # Sleep to exceed the throttle period
#         second_call = test_func()

#         self.assertGreaterEqual(second_call - first_call, 1)  # Second call should not be delayed

#     def test_throttling_with_different_inputs(self):
#         @CallDecorator.throttle(period=2)  # 2 seconds throttle period
#         def test_func(x):
#             return x

#         first_call = test_func(1)
#         time.sleep(0.5)
#         second_call = test_func(2)

#         self.assertEqual(first_call, 1)
#         self.assertEqual(second_call, 2)  # Should return the result of the first call due to throttling

#     def test_preprocessing(self):
#         def preprocess(x):
#             return x * 2

#         @CallDecorator.pre_post_process(preprocess, lambda x: x)
#         def test_func(x):
#             return x + 3

#         result = test_func(2)  # Preprocess: 2 * 2 -> 4, Func: 4 + 3
#         self.assertEqual(result, 7)

#     def test_postprocessing(self):
#         def postprocess(x):
#             return x * 3

#         @CallDecorator.pre_post_process(lambda x: x, postprocess)
#         def test_func(x):
#             return x + 2

#         result = test_func(2)  # Func: 2 + 2 -> 4, Postprocess: 4 * 3
#         self.assertEqual(result, 12)


#     def test_preprocessing_and_postprocessing(self):
#         def preprocess(x):
#             return x * 2

#         def postprocess(x):
#             return x * 3

#         @CallDecorator.pre_post_process(preprocess, postprocess)
#         def test_func(x):
#             return x + 1

#         result = test_func(2)  # Preprocess: 2 * 2 -> 4, Func: 4 + 1 -> 5, Postprocess: 5 * 3
#         self.assertEqual(result, 15)

#     def test_filtering_based_on_predicate(self):
#         is_even = lambda x: x % 2 == 0

#         @CallDecorator.filter(is_even)
#         def test_func():
#             return [1, 2, 3, 4, 5]

#         result = test_func()
#         self.assertEqual(result, [2, 4])

#     def test_no_items_satisfy_predicate(self):
#         is_negative = lambda x: x < 0

#         @CallDecorator.filter(is_negative)
#         def test_func():
#             return [1, 2, 3, 4, 5]

#         result = test_func()
#         self.assertEqual(result, [])

#     def test_all_items_satisfy_predicate(self):
#         is_positive = lambda x: x > 0

#         @CallDecorator.filter(is_positive)
#         def test_func():
#             return [1, 2, 3, 4, 5]

#         result = test_func()
#         self.assertEqual(result, [1, 2, 3, 4, 5])

#     def test_mapping_function(self):
#         double = lambda x: x * 2

#         @CallDecorator.map(double)
#         def test_func():
#             return [1, 2, 3, 4, 5]

#         result = test_func()
#         self.assertEqual(result, [2, 4, 6, 8, 10])

#     def test_empty_list(self):
#         double = lambda x: x * 2

#         @CallDecorator.map(double)
#         def test_func():
#             return []

#         result = test_func()
#         self.assertEqual(result, [])

#     def test_mapping_with_different_data_types(self):
#         to_string = lambda x: str(x)

#         @CallDecorator.map(to_string)
#         def test_func():
#             return [1, 2.5, 'test', True]

#         result = test_func()
#         self.assertEqual(result, ['1', '2.5', 'test', 'True'])

#     def test_reduction_function(self):
#         sum_func = lambda x, y: x + y

#         @CallDecorator.reduce(sum_func, 0)
#         def test_func():
#             return [1, 2, 3, 4, 5]

#         result = test_func()
#         self.assertEqual(result, 15)  # Sum of 1, 2, 3, 4, 5

#     def test_empty_list(self):
#         sum_func = lambda x, y: x + y

#         @CallDecorator.reduce(sum_func, 0)
#         def test_func():
#             return []

#         result = test_func()
#         self.assertEqual(result, 0)  # Initial value

#     def test_reduction_with_initial_value(self):
#         sum_func = lambda x, y: x + y

#         @CallDecorator.reduce(sum_func, 10)
#         def test_func():
#             return [1, 2, 3, 4, 5]

#         result = test_func()
#         self.assertEqual(result, 25)  # 10 (initial) + Sum of 1, 2, 3, 4, 5

#     def test_function_composition(self):
#         double = lambda x: x * 2
#         add_five = lambda x: x + 5

#         @CallDecorator.compose(add_five, double)  # First add_five, then double
#         def test_func():
#             return 3

#         result = test_func()
#         self.assertEqual(result, (3 + 5) * 2)

#     def test_empty_function_list(self):
#         @CallDecorator.compose()
#         def test_func():
#             return "test"

#         result = test_func()
#         self.assertEqual(result, "test")

#     def test_error_handling_in_composition(self):
#         def raise_error(x):
#             raise ValueError("Error in function")

#         @CallDecorator.compose(raise_error)
#         def test_func():
#             return 3

#         with self.assertRaises(ValueError):
#             test_func()

#     def test_caching_behavior(self):
#         @CallDecorator.memorize(maxsize=10)
#         def test_func(x):
#             return x * 2

#         first_call = test_func(5)
#         second_call = test_func(5)

#         self.assertEqual(first_call, 10)
#         self.assertIs(first_call, second_call)  # Should return cached result

#     def test_different_arguments(self):
#         @CallDecorator.memorize(maxsize=10)
#         def test_func(x):
#             return x * 2

#         first_call = test_func(5)
#         second_call = test_func(6)

#         self.assertNotEqual(first_call, second_call)
#         self.assertIsNot(first_call, second_call)

#     def test_cache_size_limit(self):
#         @CallDecorator.memorize(maxsize=2)
#         def test_func(x):
#             return x * 2

#         test_func(1)  # Cache this
#         test_func(2)  # Cache this
#         test_func(3)  # Cache should evict the first entry (1)
#         result = test_func(1)  # Recompute as it should be evicted

#         self.assertEqual(result, 2)

#     def test_type_validation(self):
#         @CallDecorator.validate(validate_type=int)
#         def test_func():
#             return 5

#         result = test_func()
#         self.assertEqual(result, 5)

#     def test_type_conversion(self):
#         @CallDecorator.validate(convert_type=str)
#         def test_func():
#             return 5

#         result = test_func()
#         self.assertEqual(result, "5")

#     def test_error_handling_on_invalid_type(self):
#         @CallDecorator.validate(validate_type=int)
#         def test_func():
#             return "not an int"

#         with self.assertRaises(TypeError):
#             test_func()

#     def test_default_value_on_error(self):
#         @CallDecorator.validate(validate_type=int, handle_error={'default': 0})
#         def test_func():
#             return "not an int"

#         result = test_func()
#         self.assertEqual(result, 0)

#     async def test_concurrency_limit(self):
#         current_concurrency = 0
#         max_concurrent_calls = 0

#         @CallDecorator.max_concurrency(limit=2)
#         async def test_func():
#             nonlocal current_concurrency, max_concurrent_calls
#             current_concurrency += 1
#             max_concurrent_calls = max(max_concurrent_calls, current_concurrency)
#             await asyncio.sleep(0.1)  # Simulate async work
#             current_concurrency -= 1

#         await asyncio.gather(*(test_func() for _ in range(5)))
#         self.assertEqual(max_concurrent_calls, 2)

#     async def test_function_completing_within_limit(self):
#         @CallDecorator.max_concurrency(limit=2)
#         async def test_func(x):
#             await asyncio.sleep(0.1)
#             return x

#         results = await asyncio.gather(*(test_func(i) for i in range(5)))
#         self.assertEqual(results, [0, 1, 2, 3, 4])


# class TestThrottleClass(unittest.TestCase):

#     def test_throttling_behavior_sync(self):
#         throttle_decorator = Throttle(2)  # 2 seconds throttle period

#         @throttle_decorator
#         def test_func():
#             return time.time()

#         first_call_time = test_func()
#         time.sleep(1)  # Sleep less than the throttle period
#         second_call_time = test_func()

#         self.assertGreaterEqual(second_call_time - first_call_time, 2)  # Second call should be throttled

#     def test_throttling_behavior_async(self):
#         throttle_decorator = Throttle(2)  # 2 seconds throttle period

#         @throttle_decorator
#         async def test_func():
#             return time.time()

#         async def async_test():
#             first_call_time = await test_func()
#             await asyncio.sleep(1)  # Sleep less than the throttle period
#             second_call_time = await test_func()

#             self.assertGreaterEqual(second_call_time - first_call_time, 2)  # Second call should be throttled

#         asyncio.run(async_test())

#     def test_successive_calls_with_sufficient_delay(self):
#         throttle_decorator = Throttle(1)  # 1 second throttle period

#         @throttle_decorator
#         def test_func():
#             return time.time()

#         first_call_time = test_func()
#         time.sleep(1.1)  # Sleep more than the throttle period
#         second_call_time = test_func()

#         self.assertLess(second_call_time - first_call_time, 1.5)  # Second call should not be throttled


# if __name__ == '__main__':
#     unittest.main()<|MERGE_RESOLUTION|>--- conflicted
+++ resolved
@@ -75,7 +75,6 @@
 
 # class TestAlCall(unittest.IsolatedAsyncioTestCase):
 
-<<<<<<< HEAD
 #     async def test_empty_input(self):
 #         result = await call_util.alcall([], lambda x: x*2)
 #         self.assertEqual(result, [])
@@ -410,342 +409,7 @@
 #             nonlocal attempt
 #             attempt += 1
 #             return "Success"
-=======
-    async def test_empty_input(self):
-        result = await call_util._alcall([], lambda x: x*2)
-        self.assertEqual(result, [])
-
-    async def test_single_element_with_async_function(self):
-        async def async_func(x):
-            return x * 2
-        result = await call_util._alcall(5, async_func)
-        self.assertEqual(result, [10])
-
-    async def test_list_input_with_sync_function(self):
-        result = await call_util._alcall([1, 2, 3], lambda x: x*2)
-        self.assertEqual(result, [2, 4, 6])
-
-    async def test_flatten_with_async_function(self):
-        async def async_func(x):
-            return x * 2
-        result = await call_util._alcall([[1, 2], [3, 4]], async_func, flatten=True)
-        self.assertEqual(result, [2, 4, 6, 8])
-
-    async def test_drop_none_with_sync_function(self):
-        result = await call_util._alcall([1, None, 2], lambda x: x, dropna=True)
-        self.assertEqual(result, [1, 2])
-
-    async def test_exception_handling_in_async_function(self):
-        async def faulty_func(x):
-            raise ValueError("Faulty Function")
-        with self.assertRaises(ValueError):
-            await call_util._alcall([1, 2, 3], faulty_func)
-
-    async def test_with_additional_arguments(self):
-        async def async_func(x, y):
-            return x + y
-        result = await call_util._alcall([1, 2, 3], async_func, y=2)
-        self.assertEqual(result, [3, 4, 5])
-
-
-class TestTCall(unittest.IsolatedAsyncioTestCase):
-
-    async def test_sync_function_call(self):
-        def sync_func(x):
-            return x * 2
-        result = await call_util._tcall(5, sync_func)
-        self.assertEqual(result, 10)
-
-    async def test_async_function_call(self):
-        async def async_func(x):
-            return x * 2
-        result = await call_util._tcall(5, async_func)
-        self.assertEqual(result, 10)
-
-    async def test_with_delay(self):
-        async def async_func(x):
-            return x * 2
-        start_time = asyncio.get_event_loop().time()
-        await call_util._tcall(5, async_func, sleep=1)
-        elapsed = asyncio.get_event_loop().time() - start_time
-        self.assertTrue(elapsed >= 1)
-
-    async def test_error_handling(self):
-        async def async_func(x):
-            raise ValueError("Test Error")
-        with self.assertRaises(ValueError):
-            await call_util._tcall(5, async_func, message="Custom Error Message")
-
-    async def test_execution_timing(self):
-        async def async_func(x):
-            return x * 2
-        result, duration = await call_util._tcall(5, async_func, include_timing=True)
-        self.assertEqual(result, 10)
-        self.assertIsInstance(duration, float)
-
-    async def test_ignore_error(self):
-        def sync_func(x):
-            raise ValueError("Test Error")
-        result = await call_util._tcall(5, sync_func, ignore_error=True)
-        self.assertIsNone(result)
-
-    async def test_with_additional_arguments(self):
-        async def async_func(x, y):
-            return x + y
-        result = await call_util._tcall(5, async_func, y=3)
-        self.assertEqual(result, 8)
-
-class TestMCall(unittest.IsolatedAsyncioTestCase):
-
-    async def test_single_function_single_input(self):
-        async def async_func(x):
-            return x * 2
-        result = await call_util.mcall(5, async_func)
-        self.assertEqual(result, [10])
-
-    async def test_list_of_functions_single_input(self):
-        async def async_func1(x):
-            return x * 2
-        async def async_func2(x):
-            return x + 3
-        with self.assertRaises(AssertionError):
-            await call_util.mcall(5, [async_func1, async_func2])
-
-    async def test_single_function_list_of_inputs(self):
-        async def async_func(x):
-            return x * 2
-
-        with self.assertRaises(AssertionError):
-            await call_util.mcall([1, 2, 3], async_func)
-
-    async def test_list_of_functions_list_of_inputs_explode_false(self):
-        async def async_func1(x):
-            return x * 2
-        async def async_func2(x):
-            return x + 3
-        result = await call_util.mcall([1, 2], [async_func1, async_func2])
-        self.assertEqual(result, [2, 5])
-
-    async def test_list_of_functions_list_of_inputs_explode_true(self):
-        async def async_func1(x):
-            return x * 2
-        async def async_func2(x):
-            return x + 3
-        result = await call_util.mcall([1, 2], [async_func1, async_func2], explode=True)
-        self.assertEqual(result, [[2, 4], [4, 5]])
-
-    async def test_flatten_and_dropna(self):
-        async def async_func1(x):
-            return x * 2
-        async def async_func2(x):
-            return x + 3
-        result = await call_util.mcall([[1, None], [None, 2]], [async_func1, async_func2], flatten=True, dropna=True)
-        self.assertEqual(result, [2, 5])
-
-    async def test_exception_handling(self):
-        async def async_func(x):
-            if x == 2:
-                raise ValueError("Test Error")
-            return x * 2
-        with self.assertRaises(ValueError):
-            await call_util.mcall([1, 2], [async_func, async_func])
-
-    async def test_with_additional_arguments(self):
-        async def async_func(x, y):
-            return x + y
-        result = await call_util.mcall([1, 2], [async_func, async_func], y=2)
-        self.assertEqual(result, [3, 4])
-
-class TestBCall(unittest.IsolatedAsyncioTestCase):
-
-    async def test_empty_input_list(self):
-        async def async_func(x):
-            return x * 2
-        result = await call_util.bcall([], async_func, batch_size=2)
-        self.assertEqual(result, [])
-
-    async def test_sync_function_call(self):
-        def sync_func(x):
-            return x * 2
-        result = await call_util.bcall([1, 2, 3], sync_func, batch_size=2)
-        self.assertEqual(result, [2, 4, 6])
-
-    async def test_async_function_call(self):
-        async def async_func(x):
-            return x * 2
-        result = await call_util.bcall([1, 2, 3], async_func, batch_size=2)
-        self.assertEqual(result, [2, 4, 6])
-
-    async def test_batch_processing(self):
-        async def async_func(x):
-            return x * 2
-        # Test with 4 elements and a batch size of 2
-        result = await call_util.bcall([1, 2, 3, 4], async_func, batch_size=2)
-        self.assertEqual(result, [2, 4, 6, 8])
-
-    async def test_exception_handling(self):
-        async def async_func(x):
-            if x == 2:
-                raise ValueError("Test Error")
-            return x * 2
-        with self.assertRaises(ValueError):
-            await call_util.bcall([1, 2, 3], async_func, batch_size=2)
-
-    async def test_with_additional_arguments(self):
-        async def async_func(x, y):
-            return x + y
-        result = await call_util.bcall([1, 2, 3], async_func, batch_size=2, y=3)
-        self.assertEqual(result, [4, 5, 6])
-
-
-class TestRCall(unittest.IsolatedAsyncioTestCase):
-
-    async def test_sync_function_without_timeout(self):
-        def sync_func(x):
-            return x * 2
-        result = await call_util._rcall(sync_func, 5)
-        self.assertEqual(result, 10)
-
-    async def test_async_function_without_timeout(self):
-        async def async_func(x):
-            return x * 2
-        result = await call_util._rcall(async_func, 5)
-        self.assertEqual(result, 10)
-
-    async def test_timeout(self):
-        async def async_func(x):
-            await asyncio.sleep(2)
-            return x
-        with self.assertRaises(asyncio.TimeoutError):
-            await call_util._rcall(async_func, 5, timeout=1)
-
-    async def test_timeout(self):
-        def async_func(x):
-            time.sleep(2)
-            return x
-        with self.assertRaises(asyncio.TimeoutError):
-            await call_util._rcall(async_func, 5, timeout=1)
-
-    async def test_retry_mechanism(self):
-        attempt_count = 0
-        def sync_func(x):
-            nonlocal attempt_count
-            attempt_count += 1
-            raise ValueError("Test Error")
-        with self.assertRaises(ValueError):
-            await call_util._rcall(sync_func, 5, retries=3)
-        self.assertEqual(attempt_count, 4)  # Initial call + 3 retries
-
-    async def test_default_value_on_exception(self):
-        def sync_func(x):
-            raise ValueError("Test Error")
-        result = await call_util._rcall(sync_func, 5, default=10)
-        self.assertEqual(result, 10)
-
-    async def test_exception_propagation(self):
-        def sync_func(x):
-            raise ValueError("Test Error")
-        with self.assertRaises(ValueError):
-            await call_util._rcall(sync_func, 5)
-
-
-class TestCallDecorator(unittest.IsolatedAsyncioTestCase):
-
-    def test_cache_decorator_sync(self):
-        @CallDecorator.cache
-        def sync_func(x):
-            return x * 2
-
-        first_call = sync_func(5)
-        second_call = sync_func(5)
-
-        self.assertEqual(first_call, 10)
-        self.assertIs(first_call, second_call)
-
-    async def test_cache_decorator_async(self):
-        @CallDecorator.cache
-        async def async_func(x):
-            return x * 2
-
-        first_call = await async_func(5)
-        second_call = await async_func(5)
-
-        self.assertEqual(first_call, 10)
-        self.assertIs(first_call, second_call)
-
-    def test_timeout_with_sync_function(self):
-        @CallDecorator.timeout(1)  # 1 second timeout
-        def sync_func(x):
-            time.sleep(2)  # Sleep for 2 seconds, should trigger timeout
-            return x
-
-        with self.assertRaises(asyncio.TimeoutError):
-            asyncio.run(sync_func(5))
-
-    def test_no_timeout_with_sync_function(self):
-        @CallDecorator.timeout(2)  # 2 second timeout
-        def sync_func(x):
-            time.sleep(1)  # Sleep for 1 second, within timeout
-            return x
-
-        result = sync_func(5)
-        self.assertEqual(result, 5)
-
-    async def test_timeout_with_async_function(self):
-        @CallDecorator.timeout(1)  # 1 second timeout
-        async def async_func(x):
-            await asyncio.sleep(2)  # Sleep for 2 seconds, should trigger timeout
-            return x
-
-        with self.assertRaises(asyncio.TimeoutError):
-            await async_func(5)
-
-    async def test_no_timeout_with_async_function(self):
-        @CallDecorator.timeout(2)  # 2 second timeout
-        async def async_func(x):
-            await asyncio.sleep(1)  # Sleep for 1 second, within timeout
-            return x
-
-        result = await async_func(5)
-        self.assertEqual(result, 5)
-
-    def test_successful_retry(self):
-        attempt = 0
-
-        @CallDecorator.retry(retries=3, initial_delay=1, backoff_factor=2)
-        def test_func():
-            nonlocal attempt
-            attempt += 1
-            if attempt < 3:
-                raise ValueError("Test failure")
-            return "Success"
-
-        result = test_func()
-        self.assertEqual(result, "Success")
-        self.assertEqual(attempt, 3)
-
-    def test_retry_limit(self):
-        attempt = 0
-
-        @CallDecorator.retry(retries=2, initial_delay=1, backoff_factor=2)
-        def test_func():
-            nonlocal attempt
-            attempt += 1
-            raise ValueError("Test failure")
-
-        with self.assertRaises(ValueError):
-            test_func()
-        self.assertEqual(attempt, 3)
-
-    def test_immediate_success(self):
-        attempt = 0
-
-        @CallDecorator.retry(retries=3, initial_delay=1, backoff_factor=2)
-        def test_func():
-            nonlocal attempt
-            attempt += 1
-            return "Success"
->>>>>>> 9f4be03d
+
 
 #         result = test_func()
 #         self.assertEqual(result, "Success")
